import os
import time
import re
import sys
import json
import requests
import traceback
import threading
import queue
import signal
import logging  # Add logging for error handling
#from watchdog.observers import Observer
from watchdog.observers.polling import PollingObserver as Observer
from watchdog.events import FileSystemEventHandler
from PIL import Image, ImageEnhance  # Import ImageEnhance for contrast adjustment
from pyzbar.pyzbar import decode  # For QR code detection
# Using absolute imports instead of relative ones
from helpers.config_utils import get_application_path, get_config_manager
from helpers.supabase_manager import supabase_manager  # Import Supabase manager for cloud storage
from helpers.event_handlers import Event  # Import Event from event_handlers module
from helpers.message_bus import message_bus, MessageLevel  # Import at module level
from helpers.data_provider import get_data_provider  # Import data provider

# Configure logging with application path and executable name
app_path = get_application_path()
executable_name = os.path.splitext(os.path.basename(sys.argv[0]))[0]
error_log_path = os.path.join(app_path, f"{executable_name}.log")
logging.basicConfig(level=logging.ERROR, filename=error_log_path, filemode='a', 
                   format='%(asctime)s - %(levelname)s - %(message)s')

# Define constants
PRINT_SCREEN_KEY = "print_screen"  # Add constant for PrintScreen key
RETURN_KEY = "return"  # Add constant for Return key

# Import version information
try:
    # Using absolute import
    from version import get_version
except ImportError:
    def get_version():
        return "unknown"

class MessageRateLimiter:
    """Class to handle rate limiting of repeated messages."""
    def __init__(self, timeout=300, max_duplicates=1, cleanup_interval=60):
        """
        Initialize the rate limiter.
        
        Args:
            timeout: Time in seconds before allowing the same message again
            max_duplicates: Maximum number of duplicate messages allowed within timeout period
            cleanup_interval: Time in seconds to keep stale messages before cleanup
        """
        self.messages = {}  # {message_hash: (timestamp, count)}
        self.timeout = timeout
        self.max_duplicates = max_duplicates
        self.cleanup_interval = cleanup_interval
        self.last_cleanup = time.time()  # Track the last cleanup time

    def should_send(self, message, message_type=None):
        """
        Check if a message should be sent based on rate limiting rules.
        
        Args:
            message: The message content (without timestamp)
            message_type: Optional type identifier for the message (e.g., 'discord', 'stdout')
            
        Returns:
            bool: True if message should be sent, False otherwise
        """
        current_time = time.time()
        # Perform cleanup periodically
        if current_time - self.last_cleanup > self.cleanup_interval:
            self.cleanup_messages(current_time)
        
        # Create a unique key based on message content and type
        key = f"{message_type}:{message}" if message_type else message
        
        # Check if this message has been seen before
        if key in self.messages:
            last_time, count = self.messages[key]
            
            # If message has been sent too many times within timeout, block it
            if count >= self.max_duplicates and current_time - last_time < self.timeout:
                # Update count but don't reset the timer
                self.messages[key] = (last_time, count + 1)
                return False
                
            # If timeout has passed, reset counter
            if current_time - last_time >= self.timeout:
                self.messages[key] = (current_time, 1)
                return True
                
            # Update count and timestamp
            self.messages[key] = (last_time, count + 1)
        else:
            # First time seeing this message
            self.messages[key] = (current_time, 1)
            
        return True
    
    def cleanup_messages(self, current_time):
        """
        Remove stale messages from the store.
        
        Args:
            current_time: The current time to compare against message timestamps.
        """
        stale_keys = [
            key for key, (last_time, _) in self.messages.items()
            if current_time - last_time > self.cleanup_interval
        ]
        for key in stale_keys:
            del self.messages[key]
        self.last_cleanup = current_time

    def get_stats(self, message, message_type=None):
        """Get statistics about a message."""
        key = f"{message_type}:{message}" if message_type else message
        if key in self.messages:
            last_time, count = self.messages[key]
            return {
                "last_sent": last_time,
                "count": count,
                "blocked": count > self.max_duplicates and (time.time() - last_time < self.timeout)
            }
        return None

def output_message(timestamp, message, regex_pattern=None, level=None):
    """
    Output a message using the message bus.

    Args:
        timestamp: Timestamp string or None.
        message: Message to output.
        regex_pattern: The regex pattern name that matched the message (optional).
        level: Message priority level (optional).
    """
    # Check if rate limiter exists and if message should be sent
    rate_limiter = getattr(main, 'rate_limiter', None)
    if rate_limiter and not rate_limiter.should_send(message, 'stdout'):
        return  # Message is rate-limited, do not output

    # Map level string to MessageLevel enum if provided as string
    if level is None:
        msg_level = MessageLevel.INFO
    elif isinstance(level, str):
        level_map = {
            'debug': MessageLevel.DEBUG,
            'info': MessageLevel.INFO,
            'warning': MessageLevel.WARNING, 
            'error': MessageLevel.ERROR,
            'critical': MessageLevel.CRITICAL
        }
        msg_level = level_map.get(level.lower(), MessageLevel.INFO)
    else:
        msg_level = level
    
    # Create metadata
    metadata = {}
    if hasattr(main, 'in_gui'):
        metadata['in_gui'] = getattr(main, 'in_gui', False)
    
    # Publish the message to the bus
    message_bus.publish(
        content=message,
        timestamp=timestamp,
        level=msg_level,
        pattern_name=regex_pattern,
        metadata=metadata
    )

class LogFileHandler(FileSystemEventHandler):
    def __init__(self, **kwargs):
        # Initialize events
        self.on_shard_version_update = Event()  # Event for shard and version updates
        self.on_mode_change = Event()  # Event for mode changes
        self.on_username_change = Event()  # Event for username changes        
        # Handle subscriptions passed via kwargs
        if 'on_shard_version_update' in kwargs and callable(kwargs['on_shard_version_update']):
            self.on_shard_version_update.subscribe(kwargs['on_shard_version_update'])
        if 'on_mode_change' in kwargs and callable(kwargs['on_mode_change']):
            self.on_mode_change.subscribe(kwargs['on_mode_change'])
        if 'on_username_change' in kwargs and callable(kwargs['on_username_change']):
            self.on_username_change.subscribe(kwargs['on_username_change'])
            
        # Get the singleton config manager instead of having it passed
        self.config_manager = get_config_manager()
        
        # Initialize rate limiter
        self.rate_limiter = MessageRateLimiter(
            timeout=self.rate_limit_timeout or 300,
            max_duplicates=self.rate_limit_max_duplicates or 1
        )
        
        # Initialize core attributes from config
        self.username = self.config_manager.get('username', 'Unknown')
        self.current_shard = None
        self.current_version = None
        self.script_version = get_version()
        self.log_file_path = self.config_manager.get('log_file_path')
        self.last_position = 0
        self.actor_state = {}
        
        # Flag to track if we're in a EA_ mode (to ignore exits)
        self.in_ea_mode = False
        
        # Initialize a single data queue instead of separate queues for Google Sheets and Supabase
        self.data_queue = queue.Queue()
        
        self.stop_event = threading.Event()
        self.screenshots_folder = os.path.join(os.path.dirname(self.log_file_path), "ScreenShots")
        self.current_mode = None
        self.version = get_version()
        
        # Initialize the data provider
        self.data_provider = get_data_provider(self.config_manager)
        
        # Create screenshots folder if it doesn't exist
        if not os.path.exists(self.screenshots_folder):
            os.makedirs(self.screenshots_folder)

        # Start data queue processor thread if not in process_once mode
        if not self.process_once:
            self.data_thread = threading.Thread(target=self.process_data_queue)
            self.data_thread.daemon = True
            self.data_thread.start()
        
        # Compile mode regex patterns
        self.mode_start_regex = re.compile(r"<(?P<timestamp>.*?)> \[Notice\] <Context Establisher Done> establisher=\"(?P<establisher>.*?)\" runningTime=(?P<running_time>[\d\.]+) map=\"(?P<map>.*?)\" gamerules=\"(?P<gamerules>.*?)\" sessionId=\"(?P<session_id>[\w-]+)\" \[(?P<tags>.*?)\]")
        self.nickname_regex = re.compile(r"<(?P<timestamp>.*?)> \[Notice\] <Channel Connection Complete> map=\"(?P<map>.*?)\" gamerules=\"(?P<gamerules>.*?)\" remoteAddr=(?P<remote_addr>.*?) localAddr=(?P<local_addr>.*?) connection=\{(?P<connection_major>\d+), (?P<connection_minor>\d+)\} session=(?P<session_id>[\w-]+) node_id=(?P<node_id>[\w-]+) nickname=\"(?P<nickname>.*?)\" playerGEID=(?P<player_geid>\d+) uptime_secs=(?P<uptime>[\d\.]+)")
        self.mode_end_regex = re.compile(r"<(?P<timestamp>.*?)> \[Notice\] <Channel Disconnected> cause=(?P<cause>\d+) reason=\"(?P<reason>.*?)\" frame=(?P<frame>\d+) map=\"(?P<map>.*?)\" gamerules=\"(?P<gamerules>.*?)\" remoteAddr=(?P<remote_addr>[\d\.:\w]+) localAddr=(?P<local_addr>[\d\.:\w]+) connection=\{(?P<connection_major>\d+), (?P<connection_minor>\d+)\} session=(?P<session>[\w-]+) node_id=(?P<node_id>[\w-]+) nickname=\"(?P<nickname>.*?)\" playerGEID=(?P<player_geid>\d+) uptime_secs=(?P<uptime>[\d\.]+) \[(?P<tags>.*?)\]")

        # Process entire log if requested
        if self.process_all:
            self.process_entire_log()
        else:
            # Move to the end of the file if we're not processing everything
            self.last_position = self._get_file_end_position()
            output_message(None, f"Skipping to the end of log file (position {self.last_position})")

    def __getattr__(self, name):
        """
        Dynamically retrieve attributes from the config_manager when they're not found
        in the instance. This allows direct access to any configuration value without
        explicitly defining it in the class.
        
        Args:
            name (str): The attribute name to look for in the config_manager
            
        Returns:
            The value from the config_manager
            
        Raises:
            AttributeError: If the attribute doesn't exist in the config_manager either
        """
        try:
            # Try to get the property from the config_manager
            return self.config_manager.get(name)
        except Exception as e:
            # If that fails or if the property doesn't exist, raise AttributeError
            raise AttributeError(f"Neither LogFileHandler nor ConfigManager has an attribute named '{name}'") from e

    def add_state_data(self, data):
        """
        Add state data (current_mode, shard, username, version) as first-level keys to the given data.

        Args:
            data (dict): The data to which state information will be added.

        Returns:
            dict: The updated data with state information.
        """
        return {
            **data,
            "mode": self.current_mode or "None",
            "shard": self.current_shard or "Unknown",
            "username": self.username or "Unknown",
            "version": self.current_version or "Unknown",
            "script_version": self.script_version or "Unknown",
            "datetime": time.strftime("%Y-%m-%d %H:%M:%S", time.localtime()),            
        }

    def stop(self):
        """Stop the handler and cleanup threads"""
        self.stop_event.set()
        output_message(None, "Stopping log analyzer...")
        self.cleanup_threads()
        output_message(None, "Log analyzer stopped successfully")

    def cleanup_threads(self):
        """Ensure all threads are stopped"""
        # Wait for data thread to finish processing remaining items
        if hasattr(self, 'data_thread') and self.data_thread.is_alive():
            output_message(None, "Waiting for data queue to complete...")
            self.data_queue.join()
            # Give it a moment to exit gracefully
            time.sleep(0.5)

    def _get_file_end_position(self):
        """Get the current end position of the log file"""
        try:
            with open(self.log_file_path, 'r', encoding='utf-8', errors='ignore') as file:
                # Go to the end of the file
                file.seek(0, 2)  # 0 is the offset, 2 means from the end of the file
                return file.tell()
        except Exception as e:
            output_message(None, f"Error getting file end position: {e}")
            return 0

    def send_discord_message(self, data, pattern_name=None, technical=False):
        """Send a message to Discord via webhook or stdout"""
        if not self.use_discord:
            return

        try:
            content = None
            url = None
            
            if technical:
                # Technical messages are sent as-is
                content = data
                url = self.technical_webhook_url or self.discord_webhook_url
            elif pattern_name and pattern_name in self.discord:
                # Get all possible player references from the data
                player_fields = ['player', 'owner', 'victim', 'killer', 'entity']
                players = [data.get(field) for field in player_fields if data.get(field)]
                
                # Add alert emoji if any player is in important_players
                if any(player in self.important_players for player in players):
                    data['alert'] = '🔊 Sound Alert!'
                else:
                    data['alert'] = ''  # Empty string for non-important players
                    
                content = self.discord[pattern_name].format(**data)
                
                # Determine the correct webhook URL based on the mode and message type
                if self.current_mode == "SC_Default" and self.live_discord_webhook:
                    url = self.live_discord_webhook
                elif self.current_mode != "SC_Default" and self.ac_discord_webhook:
                    url = self.ac_discord_webhook
                else:
                    url = self.discord_webhook_url  # Fallback to the default webhook
            else:
                return
            
            # Check if this message should be rate limited - using pattern_name as part of the key
            if not self.rate_limiter.should_send(f"{pattern_name}:{content}", 'discord'):
                output_message(None, f"Rate limited Discord message for pattern: {pattern_name}")
                return
                
            payload = {"content": content}
            response = requests.post(url, json=payload)
            if response.status_code not in [200, 204]:
                output_message(None, f"Failed to send Discord message. Status code: {response.status_code}")
        except Exception as e:
            output_message(None, f"Error sending Discord message: {e}")

    def process_data_queue(self):
        """Worker thread to process data queue"""
        # Define batch parameters
        max_batch_size = 20  # Maximum number of items to process in one batch
        max_wait_time = 0.5  # Maximum time to wait for a batch to fill (in seconds)
        
        while not self.stop_event.is_set():
            try:
                # Collect batch of items
                batch = []
                start_time = time.time()
                
                # Try to fill the batch up to max_batch_size or until max_wait_time is reached
                while len(batch) < max_batch_size and (time.time() - start_time) < max_wait_time:
                    try:
                        # Try to get an item with a short timeout
                        data,sheet_name = self.data_queue.get(timeout=0.1)
                        batch.append({'data': data, 'sheet': data.get('sheet',self.current_mode or 'None')})
                        
                        # If queue is empty, don't wait for more items
                        if self.data_queue.empty():
                            break
                    except queue.Empty:
                        # No items in queue, break if we have at least one item or wait longer
                        if len(batch) > 0:
                            break
                        # If batch is empty, wait longer
                        time.sleep(0.2)
                        
                # Process the collected batch if not empty
                if batch:
                    message_bus.publish(
                        content=f"Processing batch of {len(batch)} items", 
                        level=MessageLevel.DEBUG,
                        metadata={"source": "log_analyzer"}
                    )                  
                    # Process each event type batch
                    if self.data_provider.process_data(batch):
                        message_bus.publish(
                            content=f"Successfully processed batch of {len(batch)} items", 
                            level=MessageLevel.DEBUG,
                            metadata={"source": "log_analyzer"}
                        )
                    else:
                        message_bus.publish(
                            content=f"Failed to process batch of {len(batch)} items", 
                            level=MessageLevel.ERROR,
                            metadata={"source": "log_analyzer"}
                        )
                    
                    # Mark all items as done
                    for _ in range(len(batch)):
                        self.data_queue.task_done()
                
            except Exception as e:
                message_bus.publish(
                    content=f"Exception in data queue worker thread: {e}", 
                    level=MessageLevel.ERROR,
                    metadata={"source": "log_analyzer"}
                )
                logging.error(f"Exception in data queue worker thread: {str(e)}")
                logging.error(traceback.format_exc())
        
        message_bus.publish(
            content="Data queue worker thread stopped", 
            level=MessageLevel.INFO,
            metadata={"source": "log_analyzer"}
        )

    def update_data_queue(self, data, event_type):
        """
        Add data to the data queue, including state information.

        Args:
            data (dict): The data to send.
            event_type (str): The type of event triggering the update.
            
        Returns:
            bool: True if queued successfully, False otherwise.
        """
        # Add state data to the payload
        data_with_state = self.add_state_data(data)
        self.data_queue.put((data_with_state, event_type))
        return True

    def on_modified(self, event):
        if event.src_path.lower() == self.log_file_path.lower():
            self.process_new_entries()

    def on_created(self, event):
        """Handle new files in monitored folders."""
        # Skip files with the 'cropped_' prefix
        if os.path.basename(event.src_path).startswith("cropped_"):
            return

        if event.src_path.lower().startswith(self.screenshots_folder.lower()):
            self.process_new_screenshot(event.src_path)
        elif event.src_path.lower() == self.log_file_path.lower():
            # Reset state when a new log file is detected
            output_message(None, f"New log file detected at {event.src_path}")
            self.reset_state()
            self.process_new_entries()

    def process_new_screenshot(self, file_path):
        """Process a new screenshot to extract shard and version information.""" 
        max_retries = 3
        retry_delay = 0.5  # 500 milliseconds

        for attempt in range(max_retries):
            try:
                # Open the image
                image = Image.open(file_path)

                # Ensure the image is fully loaded
                image.load()

                # Check the image size
                width, height = image.size
                if width == 200 and height == 200:
                    # If the image already has the correct size, skip cropping
                    top_right = image
                else:
                    # Otherwise, crop a fixed 200x200 pixel area from the top-right corner
                    top_right = image.crop((width - 200, 0, width, 200))

                # Convert to grayscale for QR code detection
                top_right = top_right.convert("L")  # Convert to grayscale

                # Use the central 50x50 pixels for threshold calculation
                central_x_start = (top_right.width - 50) // 2
                central_y_start = (top_right.height - 50) // 2
                central_region = top_right.crop((
                    central_x_start,
                    central_y_start,
                    central_x_start + 50,
                    central_y_start + 50
                ))

                # Calculate the simple mean of the central region
                pixels = central_region.load()
                pixel_values = [pixels[x, y] for x in range(central_region.width) for y in range(central_region.height)]
                dark_threshold = sum(pixel_values) // len(pixel_values)

                # Output the threshold value
                output_message(None, f"Darkness threshold: {dark_threshold}")

                # Darken only the pixels that are already dark
                pixels = top_right.load()
                for x in range(top_right.width):
                    for y in range(top_right.height):
                        current_pixel = pixels[x, y]
                        if current_pixel < dark_threshold:  # Only darken pixels below the threshold
                            pixels[x, y] = max(0, current_pixel - 150)  # Darken by reducing brightness


                # Try to decode QR code
                qr_codes = decode(top_right)
                if qr_codes:
                    # Extract shard and version information from QR code
                    qr_data = qr_codes[0].data.decode('utf-8')
                    qr_parts = qr_data.split()
                    if len(qr_parts) >= 4:
                        new_shard = qr_parts[1]
                        new_version = qr_parts[3]

                        # Check if shard or version has changed
                        if new_shard != self.current_shard or new_version != self.current_version:
                            self.current_shard = new_shard
                            self.current_version = new_version
                            output_message(None, f"Shard updated: {self.current_shard}, Version updated: {self.current_version}")

                            # Emit the event to notify subscribers
                            self.on_shard_version_update.emit(self.current_shard, self.current_version, self.username, self.current_mode)
                    else:
                        output_message(None, "QR code does not contain sufficient information.")
                else:
                    output_message(None, "No QR code detected.")
                    
                # Save the cropped image only if debug mode is enabled
                if getattr(main, 'debug_mode', False) or not qr_codes:
                    cropped_path = os.path.join(
                        os.path.dirname(file_path),
                        f"cropped_{os.path.basename(file_path)}"
                    )
                    top_right.save(cropped_path, format="JPEG", quality=85)
                    output_message(None, f"Debug mode: Cropped image saved to {cropped_path}")

                # Optionally send shard info to Discord or Google Sheets
                if self.current_shard:
                    self.send_discord_message({"shard_info": self.current_shard, "version_info": self.current_version}, pattern_name="shard_info")

                return  # Exit the retry loop if successful

            except IOError as e:
                if attempt < max_retries - 1:
                    output_message(None, f"Retrying screenshot processing ({attempt + 1}/{max_retries}) due to error: {e}")
                    time.sleep(retry_delay)  # Wait before retrying
                else:
                    output_message(None, f"Error processing screenshot {file_path}: {e}")

    def process_latest_screenshot(self):
        """
        Find and process the latest image in the screenshots folder.
        """
        try:
            if not os.path.exists(self.screenshots_folder):
                return

            # Get all files in the screenshots folder
            files = [
                os.path.join(self.screenshots_folder, f)
                for f in os.listdir(self.screenshots_folder)
                if os.path.isfile(os.path.join(self.screenshots_folder, f)) and not f.startswith("cropped_")
            ]

            if not files:
                return

            # Find the latest file by modification time
            latest_file = max(files, key=os.path.getmtime)
            output_message(None, f"Processing latest screenshot: {latest_file}")
            self.process_new_screenshot(latest_file)

        except Exception as e:
            output_message(None, f"Error processing latest screenshot: {e}")

    def process_new_entries(self):
        try:
            current_file_size = os.path.getsize(self.log_file_path)
            
            # Detect log truncation
            if self.last_position > current_file_size:
                output_message(None, "Log file truncated. Resetting position to the beginning.")
                self.reset_state()
                self.last_position = 0

            with open(self.log_file_path, 'r', encoding='utf-8', errors='ignore') as file:
                # Move to the last read position
                file.seek(self.last_position)
                
                # Read new entries
                new_entries = file.readlines()
                
                # Update last position
                self.last_position = file.tell()
                
                # Process each new entry
                for entry in new_entries:
                    self.parse_log_entry(entry)
        except FileNotFoundError:
            output_message(None, "Log file not found. Waiting for it to be created...")
            time.sleep(1)  # Wait briefly for the file to reappear
        except PermissionError:
            output_message(None, "Unable to read log file. Make sure it's not locked by another process.")
        except Exception as e:
            output_message(None, f"Error reading log file: {e}")
            logging.error("An error occurred: %s", str(e))
            logging.error("Stack trace:\n%s", traceback.format_exc())

    def process_entire_log(self):
        try:
            with open(self.log_file_path, 'r', encoding='utf-8', errors='ignore') as file:
                entries = file.readlines()
                for entry in entries:
                    self.parse_log_entry(entry, send_message=False)
                self.last_position = file.tell()
        except PermissionError:
            output_message(None, "Unable to read log file. Make sure it's not locked by another process.")
        except Exception as e:
            output_message(None, f"Error reading log file: {e}\n{traceback.format_exc()}")
            logging.error("An error occurred: %s", str(e))
            logging.error("Stack trace:\n%s", traceback.format_exc())

    def parse_log_entry(self, entry, send_message=True):
        # First check for mode changes
        if self.detect_mode_change(entry, send_message):
            return

        # First process patterns in google_sheets_mapping
        for pattern_name in self.google_sheets_mapping:
            success, _ = self.detect_and_emit_generic(entry, pattern_name, send_message)
            if success:
                return

        # Then process patterns in regex_patterns, skipping those in google_sheets_mapping
        for pattern_name in self.regex_patterns.keys():
            if pattern_name not in self.google_sheets_mapping:
                success, _ = self.detect_and_emit_generic(entry, pattern_name, send_message)
                if success:
                    return

    def detect_mode_change(self, entry, send_message=True):
        """
        Detect if the log entry represents a change in game mode using the new regex patterns.
        """
        nickname_match = self.nickname_regex.search(entry)
        if nickname_match:
            nickname_data = nickname_match.groupdict()
            new_nickname = nickname_data.get('nickname')
            
            # Update username if nickname is available
            if new_nickname and new_nickname != self.username:
                old_username = self.username
                self.username = new_nickname
                output_message(nickname_data.get('timestamp'), f"Username updated: '{old_username}' → '{new_nickname}'")
                
                # Emit the event to notify subscribers about nickname/username change
                self.on_username_change.emit(self.username, old_username)
                
                # Send startup Discord message after getting the username for the first time
                if old_username == 'Unknown' and not self.process_once:
                    self.send_discord_message(self.add_state_data({}),"startup")

                return True

        # Check for mode start (Context Establisher Done)
        start_match = self.mode_start_regex.search(entry)
        if start_match:
            mode_data = start_match.groupdict()
            new_mode = mode_data.get('gamerules')
            timestamp = mode_data.get('timestamp')

            # Update username with the nickname from the regex match
            self.username = mode_data.get('nickname', self.username)

            # If it's a different mode than the current one, update it
            if new_mode != self.current_mode:
                old_mode = self.current_mode
                self.current_mode = new_mode
                
                # Check if we're entering an EA_ mode
                self.in_ea_mode = new_mode is not None and new_mode.startswith("EA_")
                
                # Log EA mode detection state
                if self.in_ea_mode:
                    output_message(timestamp, f"EA mode detected: '{new_mode}'. Exit events will be ignored until next mode change.", level="debug")

                # Emit the event to notify subscribers about mode change
                self.on_mode_change.emit(new_mode, old_mode)

                # Format the mode data for output
                mode_data['status'] = 'entered'
                mode_data['old_mode'] = old_mode or 'None'
                mode_data=self.add_state_data(mode_data)  # Add state data to the mode data

                # Emit the event to notify subscribers
                self.on_shard_version_update.emit(self.current_shard, self.current_version, self.username, self.current_mode)

                # Output message
                output_message(timestamp, f"Mode changed: '{old_mode or 'None'}' → '{new_mode}'",'mode_change')

                # Send to Discord if enabled
                if send_message and self.use_discord and 'mode_change' in self.discord:
                    self.send_discord_message(mode_data, pattern_name='mode_change')

                return True

        # Check for mode end (Channel Disconnected with gamerules)
        end_match = self.mode_end_regex.search(entry)
        if end_match:
            mode_data = end_match.groupdict()
            gamerules = mode_data.get('gamerules')
            timestamp = mode_data.get('timestamp')

            # Only consider it an end if it matches the current mode
            if gamerules == self.current_mode:
                # Skip exit processing if we're in an EA_ mode that matches the current mode
                if self.in_ea_mode and self.current_mode and self.current_mode.startswith("EA_"):
                    output_message(timestamp, f"Ignoring exit event for EA mode: '{gamerules}'", level="debug")
                    return False
                
                # Emit the event to notify subscribers about mode exit
                self.on_mode_change.emit(None, self.current_mode)

                # Format the mode data for output
                mode_data['status'] = 'exited'
                mode_data=self.add_state_data(mode_data)  # Add state data to the mode data
                # Emit the event to notify subscribers
                self.on_shard_version_update.emit(self.current_shard, self.current_version, self.username, self.current_mode)

                # Output message
                output_message(timestamp, f"Exited mode: '{self.current_mode}'")

                # Reset current mode
                self.current_mode = None
                # Reset EA mode flag
                self.in_ea_mode = False

                # Send to Discord if enabled
                if send_message and self.use_discord and 'mode_change' in self.discord:
                    self.send_discord_message(mode_data, pattern_name='mode_change')

                return True
        return False

    def detect_generic(self, entry, pattern):
        """
        Generic detection method that returns a dictionary of matched groups
        Args:
            entry: The log entry to analyze
            pattern: The regex pattern to match against
        Returns:
            Dictionary with matched groups or None if no match
        """
        match = re.search(pattern, entry)
        if match:
            return match.groupdict()
        return None

    def detect_and_emit_generic(self, entry, pattern_name, send_message=True):
        """
        Generic detection and message emission for any configured pattern.
    
        Args:
            entry: Log entry to analyze.
            pattern_name: Name of the pattern in regex_patterns config.
            send_message: Whether to send the message or not.
    
        Returns:
            Tuple of (bool, dict) - Success flag and matched data.
        """
        if pattern_name not in self.regex_patterns:
            output_message(None, f"Pattern {pattern_name} not found in configuration")
            return False, None
    
        data = self.detect_generic(entry, self.regex_patterns[pattern_name])
        if data:
            self.clean_trailing_ids(data)
            # Extract player and action information
            data['player'] = data.get('player') or data.get('owner') or data.get('entity') or 'Unknown'
            data['action'] = pattern_name.replace('_', ' ').title()
            timestamp = data.get('timestamp')
            data['username'] = self.username  # Use instance attribute
            
            # Clean IDs - remove trailing underscores followed by 4+ consecutive digits
            
            # Add state data to the detected data
            data = self.add_state_data(data)
    
            output_message_format = self.messages.get(pattern_name)
            if output_message_format:
                output_message(timestamp, output_message_format.format(**data), regex_pattern=pattern_name)
    
            if send_message:
                self.send_discord_message(data, pattern_name=pattern_name)
    
            # Send to data queue
            if send_message and pattern_name in self.google_sheets_mapping:
                self.update_data_queue(data, pattern_name)
    
            return True, data
        return False, None

    def clean_trailing_ids(self, data):
        for key, value in data.items():
            if isinstance(value, str):
                data[key] = re.sub(r'_\d{4,}$', '', value)
<<<<<<< HEAD
    
=======

    def reset_state(self):
        """
        Reset all dynamic state variables to their initial values.
        This should be called when a log file change is detected.
        """
        output_message(None, "Resetting state variables to initial values")
        self.current_shard = None
        self.current_version = None
        self.current_mode = None
        self.username = self.config_manager.get('username', 'Unknown')
        self.in_ea_mode = False
        self.last_position = 0
        self.actor_state = {}
        # Emit events to notify subscribers about the reset
        self.on_mode_change.emit(None, self.current_mode)
        self.on_shard_version_update.emit(None, None, self.username, None)
        self.on_username_change.emit(self.username, None)
        output_message(None, "State reset complete")


>>>>>>> b21809ea
def is_valid_url(url):
    """Validate if the given string is a correctly formatted URL"""
    regex = re.compile(
        r'^(?:http|ftp)s?://'  # http:// or https://
        r'(?:(?:[A-Z0-9](?:[A-Z0-9-]{0,61}[A-Z0-9])?\.)+(?:[A-Z]{2,6}\.?|[A-Z0-9-]{2,}\.?)|'  # domain...
        r'localhost|'  # localhost...
        r'\d{1,3}\.\d{1,3}\.\d{1,3}\.\d{1,3}|'  # ...or ipv4
        r'\[?[A-F0-9]*:[A-F0-9:]+\]?)'  # ...or ipv6
        r'(?::\d+)?'  # optional port
        r'(?:/?|[/?]\S+)$', re.IGNORECASE)
    return re.match(regex, url) is not None

def signal_handler(signum, frame):
    """Handle external signals to stop the application"""
    output_message(None, f"Received signal {signum}, shutting down...")
    if hasattr(signal_handler, 'event_handler') and signal_handler.event_handler:
        signal_handler.event_handler.stop()
    if hasattr(signal_handler, 'observer') and signal_handler.observer:
        signal_handler.observer.stop()

def stop_monitor(event_handler, observer):
    """
    Stop the observer and data thread cleanly.
    
    Args:
        event_handler: The LogFileHandler instance.
        observer: The Observer instance.
    """
    output_message(None, "Stopping monitor...")
    if observer.is_alive():
        observer.stop()
        observer.join()
    event_handler.stop()
    output_message(None, "Monitor stopped successfully")

def startup(process_all=False, use_discord=None, process_once=False, datasource=None, log_file_path=None, **kwargs):
    """
    Initialize the log analyzer infrastructure and allow the caller to pass event subscriptions via kwargs.

    Args:
        process_all: Whether to process the entire log file.
        use_discord: Whether to use Discord for notifications.
        process_once: Whether to process the log file once and exit.
        datasource: The data source to use ('googlesheets' or 'supabase').
        log_file_path: Path to the log file.
        kwargs: Additional arguments for event subscriptions or configurations.
    """
    try:
        app_path = get_application_path()
        
        # Log tool name and executable version
        tool_name = "SC Log Analyzer"
        version = get_version()
        output_message(None, f"Starting {tool_name} {version}")
        logging.info(f"{tool_name} {version} started")

        # Initialize the ConfigManager
        config_manager = get_config_manager()
        output_message(None, f"Loading config from: {config_manager.config_path}")
        
        # Override configuration with command-line parameters
        config_manager.override_with_parameters(
            process_all=process_all,
            use_discord=use_discord,
            process_once=process_once,
            datasource=datasource,
            log_file_path=log_file_path
        )
        
        # Log file path must exist
        if not os.path.exists(config_manager.get('log_file_path')):
            output_message(None, f"Log file not found at {config_manager.get('log_file_path')}")
            return

        # Create a global rate limiter for the application
        main.rate_limiter = MessageRateLimiter(
            timeout=config_manager.get('rate_limit_timeout', 300),
            max_duplicates=config_manager.get('rate_limit_max_duplicates', 1)
        )

        # Create a file handler with kwargs for event subscriptions
        event_handler = LogFileHandler(**kwargs)

        if event_handler.process_once:
            output_message(None, "Processing log file once and exiting...")
            event_handler.process_entire_log()
            return event_handler

        # Log monitoring status just before starting the observer
        output_message(None, f"Monitoring log file: {config_manager.get('log_file_path')}")
        output_message(None, f"Sending updates to {'Discord webhook' if event_handler.use_discord else 'stdout'}")
        output_message(None, f"Data provider: {config_manager.get('datasource', 'googlesheets')}")

        # Create an observer
        observer = Observer()
        observer.schedule(event_handler, path=os.path.dirname(config_manager.get('log_file_path')), recursive=False)
        observer.schedule(event_handler, path=event_handler.screenshots_folder, recursive=False)  # Monitor screenshots folder
        
        # Store references for signal handler
        signal_handler.event_handler = event_handler
        signal_handler.observer = observer    
        
        # Return the initialized handler and observer without starting processing
        return event_handler, observer
    except Exception as e:
        logging.error("An error occurred: %s", str(e))
        logging.error("Stack trace:\n%s", traceback.format_exc())
        raise

def main(process_all=False, use_discord=None, process_once=False, datasource=None, log_file_path=None):
    try:
        event_handler, observer = startup(process_all, use_discord, process_once, datasource, log_file_path)

        # If in GUI mode, start the observer in a separate thread and return immediately
        if hasattr(main, 'in_gui') and main.in_gui:
            observer_thread = threading.Thread(target=observer.start)
            observer_thread.daemon = True
            observer_thread.start()
            return event_handler, observer
        
        # Register signal handlers if not in a GUI environment
        if not hasattr(main, 'in_gui') or not main.in_gui:
            signal.signal(signal.SIGINT, signal_handler)
            signal.signal(signal.SIGTERM, signal_handler)
        
        try:
            # Start the observer
            observer.start()

            # Ensure monitoring is started before generating screenshots
            output_message(None, "Monitoring started successfully.")

            # Keep the script running until stop event is set
            while not event_handler.stop_event.is_set():
                time.sleep(1)
        except KeyboardInterrupt:
            output_message(None, "Monitoring stopped by user.")
            stop_monitor(event_handler, observer)
        except Exception as e:
            output_message(None, f"Unexpected error: {e}")
            stop_monitor(event_handler, observer)
        finally:
            # Wait for the observer thread to finish
            observer.join()
            return event_handler
    except Exception as e:
        logging.error("An error occurred: %s", str(e))
        logging.error("Stack trace:\n%s", traceback.format_exc())
        raise

if __name__ == "__main__":
    # Check for optional flags
    if '--help' in sys.argv or '-h' in sys.argv:
        print(f"SC Log Analyzer v{get_version()}")
        print(f"Usage: {sys.argv[0]} [--process-all | -p] [--no-discord | -nd] [--process-once | -o] [--datasource <googlesheets|supabase>] [--debug | -d]")
        print("Options:")
        print("  --process-all, -p    Skip processing entire log file (overrides config)")
        print("  --no-discord, -nd    Do not send output to Discord webhook")
        print("  --process-once, -o   Process log file once and exit")
        print("  --datasource <googlesheets|supabase>    Specify the data source to use")
        print("  --debug, -d          Enable debug mode (e.g., save cropped images)")
        print(f"Version: {get_version()}")
        sys.exit(0)
    
    process_all = '--process-all' in sys.argv or '-p' in sys.argv
    use_discord = not ('--no-discord' in sys.argv or '-nd' in sys.argv)
    process_once = '--process-once' in sys.argv or '-o' in sys.argv
    datasource = None
    if '--datasource' in sys.argv:
        datasource_index = sys.argv.index('--datasource') + 1
        if datasource_index < len(sys.argv):
            datasource = sys.argv[datasource_index]
    debug_mode = '--debug' in sys.argv or '-d' in sys.argv

    # Set debug mode globally
    main.debug_mode = debug_mode

    # Show version info on startup
    print(f"SC Log Analyzer v{get_version()} starting...")
    main(process_all, use_discord, process_once, datasource)<|MERGE_RESOLUTION|>--- conflicted
+++ resolved
@@ -813,9 +813,6 @@
         for key, value in data.items():
             if isinstance(value, str):
                 data[key] = re.sub(r'_\d{4,}$', '', value)
-<<<<<<< HEAD
-    
-=======
 
     def reset_state(self):
         """
@@ -837,7 +834,6 @@
         output_message(None, "State reset complete")
 
 
->>>>>>> b21809ea
 def is_valid_url(url):
     """Validate if the given string is a correctly formatted URL"""
     regex = re.compile(
